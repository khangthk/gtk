--- conflicted
+++ resolved
@@ -56,12 +56,8 @@
   GtkWidget *blah;
 
   blah = gtk_window_new (GTK_WINDOW_TOPLEVEL);
-<<<<<<< HEAD
-  foo = gtk_widget_render_icon (blah, GTK_STOCK_NEW, GTK_ICON_SIZE_MENU, NULL);
-  bar = gtk_widget_render_icon (blah, GTK_STOCK_DELETE, GTK_ICON_SIZE_MENU, NULL);
-=======
   foo = gtk_widget_render_icon_pixbuf (blah, GTK_STOCK_NEW, GTK_ICON_SIZE_MENU);
->>>>>>> e9a77a15
+  bar = gtk_widget_render_icon_pixbuf (blah, GTK_STOCK_DELETE, GTK_ICON_SIZE_MENU);
   gtk_widget_destroy (blah);
   
   model = gtk_tree_store_new (NUM_COLUMNS,
